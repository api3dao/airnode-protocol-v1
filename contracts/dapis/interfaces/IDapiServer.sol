// SPDX-License-Identifier: MIT
pragma solidity ^0.8.0;

import "../../utils/interfaces/IExtendedSelfMulticall.sol";
import "../../protocol/interfaces/IAirnodeRequester.sol";

interface IDapiServer is IExtendedSelfMulticall, IAirnodeRequester {
    event SetRrpBeaconUpdatePermissionStatus(
        address indexed sponsor,
        address indexed rrpBeaconUpdateRequester,
        bool status
    );

    event RequestedRrpBeaconUpdate(
        bytes32 indexed beaconId,
        address indexed sponsor,
        address indexed requester,
        bytes32 requestId,
        address airnode,
        bytes32 templateId
    );

    event RequestedRrpBeaconUpdateRelayed(
        bytes32 indexed beaconId,
        address indexed sponsor,
        address indexed requester,
        bytes32 requestId,
        address airnode,
        address relayer,
        bytes32 templateId
    );

    event UpdatedBeaconWithRrp(
        bytes32 indexed beaconId,
        bytes32 requestId,
        uint256 value,
        uint256 timestamp
    );

    event RegisteredBeaconUpdateSubscription(
        bytes32 indexed subscriptionId,
        address airnode,
        bytes32 templateId,
        bytes parameters,
        bytes conditions,
        address relayer,
        address sponsor,
        address requester,
        bytes4 fulfillFunctionId
    );

    event UpdatedBeaconWithPsp(
        bytes32 indexed beaconId,
        bytes32 subscriptionId,
        uint224 value,
        uint32 timestamp
    );

    event UpdatedBeaconWithSignedData(
        bytes32 indexed beaconId,
        uint256 value,
        uint256 timestamp
    );

    event UpdatedBeaconSetWithBeacons(
        bytes32 indexed beaconSetId,
        uint224 value,
        uint32 timestamp
    );

    event UpdatedBeaconSetWithSignedData(
<<<<<<< HEAD
        bytes32 indexed dapiId,
        uint224 value,
=======
        bytes32 indexed beaconSetId,
        int224 value,
>>>>>>> b00cc14c
        uint32 timestamp
    );

    event SetDapiName(
        bytes32 indexed dapiName,
        bytes32 dataFeedId,
        address indexed sender
    );

    function setRrpBeaconUpdatePermissionStatus(
        address rrpBeaconUpdateRequester,
        bool status
    ) external;

    function requestRrpBeaconUpdate(
        address airnode,
        bytes32 templateId,
        address sponsor
    ) external returns (bytes32 requestId);

    function requestRrpBeaconUpdateRelayed(
        address airnode,
        bytes32 templateId,
        address relayer,
        address sponsor
    ) external returns (bytes32 requestId);

    function fulfillRrpBeaconUpdate(
        bytes32 requestId,
        uint256 timestamp,
        bytes calldata data
    ) external;

    function registerBeaconUpdateSubscription(
        address airnode,
        bytes32 templateId,
        bytes memory conditions,
        address relayer,
        address sponsor
    ) external returns (bytes32 subscriptionId);

    function conditionPspBeaconUpdate(
        bytes32 subscriptionId,
        bytes calldata data,
        bytes calldata conditionParameters
    ) external view returns (bool);

    function fulfillPspBeaconUpdate(
        bytes32 subscriptionId,
        address airnode,
        address relayer,
        address sponsor,
        uint256 timestamp,
        bytes calldata data,
        bytes calldata signature
    ) external;

    function updateBeaconWithSignedData(
        address airnode,
        bytes32 beaconId,
        uint256 timestamp,
        bytes calldata data,
        bytes calldata signature
    ) external;

    function updateBeaconSetWithBeacons(bytes32[] memory beaconIds)
        external
        returns (bytes32 beaconSetId);

    function conditionPspBeaconSetUpdate(
        bytes32 subscriptionId,
        bytes calldata data,
        bytes calldata conditionParameters
    ) external view returns (bool);

    function fulfillPspBeaconSetUpdate(
        bytes32 subscriptionId,
        address airnode,
        address relayer,
        address sponsor,
        uint256 timestamp,
        bytes calldata data,
        bytes calldata signature
    ) external;

    function updateBeaconSetWithSignedData(
        address[] memory airnodes,
        bytes32[] memory templateIds,
        uint256[] memory timestamps,
        bytes[] memory data,
        bytes[] memory signatures
    ) external returns (bytes32 beaconSetId);

    function setDapiName(bytes32 dapiName, bytes32 dataFeedId) external;

    function dapiNameToDataFeedId(bytes32 dapiName)
        external
        view
        returns (bytes32);

    function readDataFeedWithId(bytes32 dataFeedId)
        external
        view
        returns (uint224 value, uint32 timestamp);

    function readDataFeedValueWithId(bytes32 dataFeedId)
        external
        view
        returns (uint224 value);

    function readDataFeedWithDapiName(bytes32 dapiName)
        external
        view
        returns (uint224 value, uint32 timestamp);

    function readDataFeedValueWithDapiName(bytes32 dapiName)
        external
        view
        returns (uint224 value);

    function aggregateBeacons(bytes32[] memory beaconIds)
        external
        view
        returns (uint224 value, uint32 timestamp);

    function deriveBeaconId(address airnode, bytes32 templateId)
        external
        pure
        returns (bytes32 beaconId);

    function deriveBeaconSetId(bytes32[] memory beaconIds)
        external
        pure
        returns (bytes32 beaconSetId);

    // solhint-disable-next-line func-name-mixedcase
    function DAPI_NAME_SETTER_ROLE_DESCRIPTION()
        external
        view
        returns (string memory);

    // solhint-disable-next-line func-name-mixedcase
    function HUNDRED_PERCENT() external view returns (uint256);

    function dapiNameSetterRole() external view returns (bytes32);

    function sponsorToRrpBeaconUpdateRequesterToPermissionStatus(
        address sponsor,
        address updateRequester
    ) external view returns (bool);

    function subscriptionIdToBeaconId(bytes32 subscriptionId)
        external
        view
        returns (bytes32);
}<|MERGE_RESOLUTION|>--- conflicted
+++ resolved
@@ -69,13 +69,8 @@
     );
 
     event UpdatedBeaconSetWithSignedData(
-<<<<<<< HEAD
-        bytes32 indexed dapiId,
+        bytes32 indexed beaconSetId,
         uint224 value,
-=======
-        bytes32 indexed beaconSetId,
-        int224 value,
->>>>>>> b00cc14c
         uint32 timestamp
     );
 
