--- conflicted
+++ resolved
@@ -63,7 +63,7 @@
     );
     event UpdatedBeaconWithDomainSignedData(
         bytes32 indexed beaconId,
-        uint256 value,
+        int256 value,
         uint256 timestamp
     );
 
@@ -81,7 +81,7 @@
 
     event UpdatedBeaconSetWithDomainSignedData(
         bytes32 indexed dapiId,
-        uint224 value,
+        int224 value,
         uint32 timestamp
     );
 
@@ -218,24 +218,6 @@
         view
         returns (int224 value, uint32 timestamp);
 
-<<<<<<< HEAD
-=======
-    function readDataFeedValueWithId(bytes32 dataFeedId)
-        external
-        view
-        returns (int224 value);
-
-    function readDataFeedWithDapiName(bytes32 dapiName)
-        external
-        view
-        returns (int224 value, uint32 timestamp);
-
-    function readDataFeedValueWithDapiName(bytes32 dapiName)
-        external
-        view
-        returns (int224 value);
-
->>>>>>> 8c0f5b7d
     function aggregateBeacons(bytes32[] memory beaconIds)
         external
         view
@@ -275,7 +257,7 @@
     function dataFeeds(bytes32 dataFeedId)
         external
         view
-        returns (uint224 value, uint32 timestamp);
+        returns (int224 value, uint32 timestamp);
 
     function dapiNameHashToDataFeedId(bytes32 dapiNameHash)
         external
