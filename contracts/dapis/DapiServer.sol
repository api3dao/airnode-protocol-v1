--- conflicted
+++ resolved
@@ -1,13 +1,8 @@
 // SPDX-License-Identifier: MIT
 pragma solidity 0.8.9;
 
-<<<<<<< HEAD
-import "../utils/ExtendedMulticall.sol";
 import "../access-control-registry/AccessControlRegistryAdminnedWithManager.sol";
-=======
 import "../utils/ExtendedSelfMulticall.sol";
-import "../whitelist/WhitelistWithManager.sol";
->>>>>>> 9c24b30c
 import "../protocol/AirnodeRequester.sol";
 import "./Median.sol";
 import "./interfaces/IDapiServer.sol";
@@ -36,13 +31,8 @@
 /// checked because this is a purely keeper job that does not require off-chain
 /// data. Similar to Beacon updates, any Beacon set update is welcome.
 contract DapiServer is
-<<<<<<< HEAD
-    ExtendedMulticall,
+    ExtendedSelfMulticall,
     AccessControlRegistryAdminnedWithManager,
-=======
-    ExtendedSelfMulticall,
-    WhitelistWithManager,
->>>>>>> 9c24b30c
     AirnodeRequester,
     Median,
     IDapiServer
