--- conflicted
+++ resolved
@@ -1,11 +1,7 @@
 {
   "name": "@api3/airnode-protocol-v1",
   "license": "MIT",
-<<<<<<< HEAD
-  "version": "2.2.0",
-=======
   "version": "2.2.1",
->>>>>>> d1a28c1b
   "private": false,
   "main": "dist/src/index",
   "files": [
